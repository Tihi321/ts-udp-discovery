{
<<<<<<< HEAD
  "name": "udp-discovery",
  "version": "1.0.0",
=======
  "name": "udp-discovery-2",
  "version": "0.0.5",
>>>>>>> 78340f78
  "description": "Provides zero-config discovery service using broadcast UDP.",
  "main": "index.js",
  "scripts": {
    "test": "./node_modules/.bin/mocha --reporter list"
  },
  "repository": {
    "type": "git",
    "url": "git://github.com/escalion/udp-discovery.git"
  },
  "keywords": [
    "discovery",
    "distributed",
    "supercluster",
    "udp",
    "multicast",
    "tcp"
  ],
  "author": "Edmond Meinfelder, Ryan Pannell",
  "license": "MIT",
  "dependencies": {
    "debug": "4.1.1",
    "is2": "2.0.1",
    "obj-to-json": "1.0.0"
  },
  "devDependencies": {
    "mocha": "6.1.4"
  }
}<|MERGE_RESOLUTION|>--- conflicted
+++ resolved
@@ -1,11 +1,6 @@
 {
-<<<<<<< HEAD
   "name": "udp-discovery",
   "version": "1.0.0",
-=======
-  "name": "udp-discovery-2",
-  "version": "0.0.5",
->>>>>>> 78340f78
   "description": "Provides zero-config discovery service using broadcast UDP.",
   "main": "index.js",
   "scripts": {
@@ -13,7 +8,7 @@
   },
   "repository": {
     "type": "git",
-    "url": "git://github.com/escalion/udp-discovery.git"
+    "url": "git://github.com/stdarg/udp-discovery.git"
   },
   "keywords": [
     "discovery",
